--- conflicted
+++ resolved
@@ -6,10 +6,6 @@
 
 export component authentication inherits Window
 {
-<<<<<<< HEAD
-=======
-    in-out property <string> status_message;
->>>>>>> d1225068
     callback authenticate(string, string);
     callback register(string, string);
     callback exit();
@@ -20,15 +16,10 @@
     height: 650px;
     background: #6A5AE0;
 
-<<<<<<< HEAD
+
     if status.currentView == view.authorization : authorization
     {
         loginClicked(nickName, password) => { root.authenticate(nickName, password); }
-=======
-    VerticalLayout {
-        padding: 0px; // Adjust padding as needed
-        spacing: 10px; // Adjust spacing as needed
->>>>>>> d1225068
 
         if status.currentView == view.authorization : auth_view := authorization {
             loginClicked(nick, pass) => { root.authenticate(nick, pass); }
@@ -48,16 +39,12 @@
                 status.currentView = view.authorization;
             }
 
-<<<<<<< HEAD
     if status.currentView == view.registration: registration
     {
         performRegistration(nickName, password) => { root.register(nickName, password); }
         authorizationClicked =>
         {
             status.currentView = view.authorization;
-=======
-            exitClicked => { exit(); }
->>>>>>> d1225068
         }
 
         Text {
