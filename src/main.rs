--- conflicted
+++ resolved
@@ -23,7 +23,7 @@
 use serde_json::Value; // For parsing generic error messages
 use std::net::SocketAddr;
 use std::rc::Rc;
-<<<<<<< HEAD
+
 use once_cell::sync::Lazy;
 use std::collections::HashMap;
 use std::sync::Mutex;
@@ -157,218 +157,6 @@
     });
 
     let weakAuthenticationExit = authenticationWindow.as_weak(); // This can reuse weakAuthentication or be a new clone
-=======
-use tokio::net::TcpListener;
-use std::sync::Arc;
-
-// Assuming AppState is in models.rs and handlers are in handlers.rs
-// If not, these paths might need adjustment.
-use crate::models::AppState;
-use crate::handlers::{login_handler, register_handler};
-use crate::status; // Added for the Slint global 'status' type
-
-
-slint::include_modules!();
-
-async fn run_axum_server() {
-    let database_url = std::env::var("DATABASE_URL").expect("DATABASE_URL must be set");
-
-    let pool = match PgPoolOptions::new()
-        .max_connections(5)
-        .connect(&database_url)
-        .await
-    {
-        Ok(pool) => {
-            println!("Successfully connected to the database");
-            pool
-        }
-        Err(err) => {
-            eprintln!("Failed to connect to the database: {:?}", err);
-            std::process::exit(1);
-        }
-    };
-
-    let app_state = Arc::new(AppState { db_pool: pool });
-
-    let router = Router::new() // Renamed app to router for clarity with axum::serve call
-        .route("/register", post(register_handler))
-        .route("/login", post(login_handler))
-        .layer(Extension(app_state));
-
-    let addr = SocketAddr::from(([127, 0, 0, 1], 3000));
-
-    let listener = match TcpListener::bind(addr).await {
-        Ok(listener) => {
-            println!("Axum server listening on {}", addr);
-            listener
-        }
-        Err(e) => {
-            eprintln!("Failed to bind TCP listener on {}: {}", addr, e);
-            // Consider exiting or a more robust error handling strategy if the server can't start
-            return;
-        }
-    };
-
-    if let Err(e) = axum::serve(listener, router).await { // Use the renamed router variable
-        eprintln!("Axum server error: {}", e);
-    }
-}
-
-#[tokio::main]
-async fn main() {
-    dotenv().ok(); // Load .env file
-
-    // Spawn the Axum server in a separate Tokio task
-    tokio::spawn(run_axum_server());
-
-    let authenticationWindow = authentication::new().unwrap();
-    let mainAppWindowHandle: Rc<RefCell<Option<mainApp>>> = Rc::new(RefCell::new(None));
-    let weakAuthentication = authenticationWindow.as_weak();
-    let mainAppWindowHandleClone = mainAppWindowHandle.clone();
-
-    authenticationWindow.on_authenticate(move |nickname, password| {
-        let weak_auth_clone = weakAuthentication.clone();
-        let main_app_handle_clone = mainAppWindowHandleClone.clone();
-        let nickname_str: String = nickname.to_string(); // Convert SharedString to String for async block
-        let password_str: String = password.to_string(); // Convert SharedString to String for async block
-
-        tokio::spawn(async move {
-            let client = Client::new();
-            let payload = LoginPayload {
-                nickname: nickname_str.clone(), // Clone for logging purposes if needed later
-                password: password_str,
-            };
-
-            match client
-                .post("http://127.0.0.1:3000/login")
-                .json(&payload)
-                .send()
-                .await
-            {
-                Ok(response) => {
-                    if response.status().is_success() {
-                        match response.json::<AuthResponse>().await {
-                            Ok(auth_response) => {
-                                println!(
-                                    "Login successful! Access Token: {}, Refresh Token: {}",
-                                    auth_response.access_token, auth_response.refresh_token
-                                );
-                                if let Some(app) = weak_auth_clone.upgrade() {
-                                    // Execute UI transition
-                                    let main_app_window = mainApp::new().unwrap();
-                                    main_app_window.set_nickName(nickname.clone()); // Use original SharedString here
-
-                                    let weak_main_app = main_app_window.as_weak();
-                                    main_app_window.on_exit(move || {
-                                        if let Some(main_app) = weak_main_app.upgrade() {
-                                            main_app.hide().unwrap();
-                                        }
-                                    });
-
-                                    let (screenWidth, screenHeight) = display_size().unwrap();
-                                    let (screenWidth, screenHeight) = (screenWidth as f32, screenHeight as f32);
-                                    let (width, height) = (1280.0, 720.0);
-
-                                    main_app_window.window().set_size(LogicalSize::new(width, height));
-                                    main_app_window.window().set_position(LogicalPosition::new((screenWidth - width) / 2.0, (screenHeight - height) / 2.0));
-
-                                    main_app_window.show().unwrap();
-                                    app.hide().unwrap();
-                                    *main_app_handle_clone.borrow_mut() = Some(main_app_window);
-                                    app.set_status_message("".into()); // Clear message on success
-                                }
-                            }
-                            Err(e) => {
-                                eprintln!("Failed to parse login response: {:?}", e);
-                                if let Some(app) = weak_auth_clone.upgrade() {
-                                    app.set_status_message("Login failed: Invalid server response.".into());
-                                }
-                            }
-                        }
-                    } else {
-                        let status = response.status();
-                        let error_body = response.text().await.unwrap_or_else(|_| "Unknown error, could not retrieve error body".to_string());
-                        eprintln!("Login failed with status: {}. Body: {}", status, error_body);
-                        if let Some(app) = weak_auth_clone.upgrade() {
-                            let error_message = if let Ok(json_error) = serde_json::from_str::<Value>(&error_body) {
-                                json_error.get("error").and_then(Value::as_str)
-                                    .map(|msg| format!("Login failed: {}", msg))
-                                    .unwrap_or_else(|| format!("Login failed: HTTP {}", status))
-                            } else {
-                                format!("Login failed: HTTP {} - {}", status, error_body)
-                            };
-                            app.set_status_message(error_message.into());
-                        }
-                    }
-                }
-                Err(e) => {
-                    eprintln!("Login request failed: {:?}", e);
-                    if let Some(app) = weak_auth_clone.upgrade() {
-                        app.set_status_message("Login request failed. Check connection.".into());
-                    }
-                }
-            }
-        });
-    });
-
-    authenticationWindow.on_register(move |nickname, password| {
-        let weak_auth_clone = weakAuthentication.clone();
-        // Convert SharedString to String for async block if they are to be stored or passed around more
-        let nickname_str: String = nickname.to_string();
-        let password_str: String = password.to_string();
-
-        tokio::spawn(async move {
-            let client = Client::new();
-            let payload = RegisterPayload {
-                nickname: nickname_str.clone(), // Clone for logging
-                password: password_str,
-            };
-
-            match client
-                .post("http://127.0.0.1:3000/register")
-                .json(&payload)
-                .send()
-                .await
-            {
-                Ok(response) => {
-                    if response.status().is_success() { // Typically 201 Created for registration
-                        println!("Registration successful for user: {}", nickname_str);
-                        if let Some(app) = weak_auth_clone.upgrade() {
-                            app.set_status_message("Registration successful! Please login.".into());
-                            // Attempt to switch view to login. This assumes `status` is a global accessible via `app.global()`
-                            // and `view::authorization` is the correct enum path.
-                            // This line might need adjustment based on actual Slint global structure.
-                            app.global::<status>().set_currentView(crate::view::Authorization);
-                            println!("UI: Registration successful, requested switch to login view.");
-                        }
-                    } else {
-                        let status = response.status();
-                        let error_body = response.text().await.unwrap_or_else(|_| "Unknown error, could not retrieve error body".to_string());
-                        eprintln!("Registration failed with status: {}. Body: {}", status, error_body);
-                        if let Some(app) = weak_auth_clone.upgrade() {
-                            let error_message = if let Ok(json_error) = serde_json::from_str::<Value>(&error_body) {
-                                json_error.get("error").and_then(Value::as_str)
-                                    .map(|msg| format!("Registration failed: {}", msg))
-                                    .unwrap_or_else(|| format!("Registration failed: HTTP {}", status))
-                            } else {
-                                format!("Registration failed: HTTP {} - {}", status, error_body)
-                            };
-                            app.set_status_message(error_message.into());
-                        }
-                    }
-                }
-                Err(e) => {
-                    eprintln!("Registration request failed: {:?}", e);
-                    if let Some(app) = weak_auth_clone.upgrade() {
-                        app.set_status_message("Registration request failed. Check connection.".into());
-                    }
-                }
-            }
-        });
-    });
-
-    let weakAuthenticationExit = weakAuthentication.clone(); // Use the existing weak pointer
->>>>>>> d1225068
 
     authenticationWindow.on_exit(move ||
     {
@@ -387,75 +175,4 @@
     authenticationWindow.show().unwrap();
 
     slint::run_event_loop().unwrap();
-<<<<<<< HEAD
-}
-
-#[cfg(test)]
-mod tests {
-    use super::*; // To import USERS, handle_signup, handle_signin
-
-    // Test suite for handle_signup
-    // #[test]
-    // fn test_signup_new_user_successful() {
-    //     // 1. Clear USERS or use a fresh instance for testing if possible
-    //     // 2. Call handle_signup with new credentials
-    //     // 3. Assert that it returns true
-    //     // 4. Assert that the user is added to USERS (and password is hashed)
-    // }
-
-    // #[test]
-    // fn test_signup_existing_user_fails() {
-    //     // 1. Signup a user
-    //     // 2. Attempt to signup the same user again
-    //     // 3. Assert that the second call returns false
-    // }
-
-    // Add more placeholder comments for other signup scenarios:
-    // - Password hashing integrity (conceptual: ensure it's not plaintext)
-    // - (Future) Invalid inputs (empty nickname, short password)
-
-    // Test suite for handle_signin
-    // #[test]
-    // fn test_signin_correct_credentials_successful() {
-    //     // 1. Signup a user
-    //     // 2. Call handle_signin with correct credentials
-    //     // 3. Assert that it returns true
-    // }
-
-    // #[test]
-    // fn test_signin_non_existent_user_fails() {
-    //     // 1. Call handle_signin with credentials for a user that hasn't been signed up
-    //     // 2. Assert that it returns false
-    // }
-
-    // #[test]
-    // fn test_signin_incorrect_password_fails() {
-    //     // 1. Signup a user
-    //     // 2. Call handle_signin with the correct nickname but incorrect password
-    //     // 3. Assert that it returns false
-    // }
-
-    // Add more placeholder comments for other signin scenarios:
-    // - Signin after multiple users registered
-
-    // Test suite for bcrypt password verification (direct bcrypt usage)
-    // #[test]
-    // fn test_bcrypt_verify_logic() {
-    //     // let password = "test_password";
-    //     // let hashed_password = bcrypt::hash(password, DEFAULT_COST).unwrap();
-    //     // assert!(bcrypt::verify(password, &hashed_password).unwrap());
-    //     // assert!(!bcrypt::verify("wrong_password", &hashed_password).unwrap());
-    // }
-
-    // Note: For actual tests involving the static USERS map,
-    // careful state management between tests would be needed (e.g., clearing the map,
-    // or running tests that depend on shared state in a controlled sequence, though the latter is not ideal).
-    // Using a dependency-injected user store would be better for testability in a larger app.
-=======
-
-    // It's important to ensure that JWT_SECRET and DATABASE_URL environment variables are set
-    // for the application to function correctly.
-    // JWT_SECRET is used for token generation and validation.
-    // DATABASE_URL is used to connect to the PostgreSQL database.
->>>>>>> d1225068
 }